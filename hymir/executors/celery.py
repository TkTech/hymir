import random
import traceback

<<<<<<< HEAD
from celery import shared_task
=======
from celery import shared_task, Task
from celery.utils import gen_unique_id
from celery.utils.log import get_task_logger
>>>>>>> a43d5efe

from hymir.job import Retry, CheckLater

from hymir.errors import WorkflowDoesNotExist
from hymir.executor import Executor, JobState, WorkflowState
from hymir.utils import gen_unique_id
from hymir.workflow import Workflow
from hymir.logger import logger


class CeleryExecutor(Executor):
    """
    An executor that uses the celery task queue to run jobs in a workflow.

    .. note::

        You must ensure Celery has been configured to load the tasks from
        this file, or the tasks will not be available to the Celery worker.
        You can do this by adding the following to your Celery configuration:

        .. code-block:: python

            celery_app.autodiscover_tasks(["hymir.executors.celery"])

    :param queue: The name of the queue to use for the workflow's main monitor
                  task. [default: None]
    :param priority: The priority of the workflow's main monitor task.
                     [default: None]
    """

    def __init__(
        self, *, queue: Optional[str] = None, priority: Optional[int] = None
    ):
        self.queue = queue
        self.priority = priority

    def run(self, workflow: Workflow) -> str:
        workflow_id = gen_unique_id()
        self.store_workflow(workflow_id, workflow)

        state = self.workflow_state(workflow_id)
        state.status = WorkflowState.Status.RUNNING
        self.store_workflow_state(workflow_id, state)

        monitor_workflow.apply_async(
            kwargs={"workflow_id": workflow_id},
            queue=self.queue,
            priority=self.priority,
        )
        return workflow_id


@shared_task(bind=True)
def monitor_workflow(self: Task, *, workflow_id: str, iterations: int = 1):
    """
    Monitor the progress of a workflow, identified by the `workflow_id`.

    Once started, this task will re-run itself until the workflow has
    completed. As dependencies in the workflow are resolved, this task will
    start tasks that were previously blocked by the dependency until the entire
    workflow is complete.
    """
    try:
        workflow = CeleryExecutor.workflow(workflow_id)
    except WorkflowDoesNotExist:
        # This is not necessarily an error, as the workflow may have been
        # deleted after the monitor task was scheduled, such as by calling
        # `clear()`
        logger.error(
            "The workflow with ID %r does not exist. The monitor task will"
            " terminate.",
            workflow_id,
        )
        return

    ws = CeleryExecutor.workflow_state(workflow_id)

    on_finished = workflow.callbacks.get(Workflow.Callbacks.ON_FINISHED)

    jobs = CeleryExecutor.job_states(workflow_id)
    jobs_to_start = []

    for job_id, dependencies in workflow.dependencies:
        state = jobs[job_id]
        match state.status:
            case JobState.Status.FAILURE:
                ws.status = WorkflowState.Status.FAILURE
                CeleryExecutor.store_workflow_state(workflow_id, ws)
                if on_finished:
                    on_finished(
                        **CeleryExecutor.populate_kwargs(
                            workflow_id,
                            on_finished,
                            {
                                "workflow_id": workflow_id,
                                "workflow_state": ws,
                                "executor": CeleryExecutor,
                            },
                        )
                    )
                return
            case JobState.Status.SUCCESS:
                continue
            case JobState.Status.STARTING:
                continue

        # If all the dependencies are not in a terminal state, we can't
        # proceed with this job.
        if not all(jobs[dep].is_finished for dep in dependencies):
            continue

        state.status = JobState.Status.STARTING
        CeleryExecutor.store_job_state(workflow_id, job_id, state)
        jobs_to_start.append(job_id)

    for job_id in jobs_to_start:
        job_wrapper.apply_async(
<<<<<<< HEAD
            kwargs={
                "workflow_id": workflow_id,
                "job_id": job_id,
            }
=======
            args=(workflow_id, job_id),
            **(workflow[job_id].meta or {}).get("celery", {}),
>>>>>>> a43d5efe
        )

    if all(job.is_finished for job in jobs.values()):
        ws.status = WorkflowState.Status.SUCCESS
        if on_finished:
            on_finished(
                **CeleryExecutor.populate_kwargs(
                    workflow_id,
                    on_finished,
                    {
                        "workflow_id": workflow_id,
                        "workflow_state": ws,
                        "executor": CeleryExecutor,
                    },
                )
            )
    else:
        ws.status = WorkflowState.Status.RUNNING

    CeleryExecutor.store_workflow_state(workflow_id, ws)
    if not ws.is_finished:
        # If running an excessive number of workflows, the usage of countdown
        # here may lead to memory issues on workers due to Celery pretfetching
        # tasks that need scheduling.
        monitor_workflow.apply_async(
            kwargs={"workflow_id": workflow_id, "iterations": iterations + 1},
            countdown=min(iterations * 2, 60),
            queue=self.request.delivery_info["routing_key"],
            priority=self.request.delivery_info["priority"],
        )


@shared_task()
def job_wrapper(*, workflow_id: str, job_id: str):
    """
    Wrapper around a job to handle the state transitions and dependencies.
    """
    workflow = CeleryExecutor.workflow(workflow_id)

    job = workflow[job_id]
    state = CeleryExecutor.job_state(workflow_id, job_id)

    # If the job is in a terminal state, we've been erroneously called after
    # the job has already completed.
    if state.is_finished:
        return

    logger.debug(
        f"{job!r} running for workflow {workflow_id} with state {state!r}."
    )

    try:
        state, result = CeleryExecutor.process_job(workflow_id, job_id)
    except Exception as exc:
        state.status = JobState.Status.FAILURE
        state.exception = traceback.format_exception(exc)
        CeleryExecutor.store_job_state(workflow_id, job_id, state)
        return

    CeleryExecutor.store_job_state(workflow_id, job_id, state)

    if isinstance(result, (Retry, CheckLater)):
        if isinstance(result, Retry):
            countdown = random.randint(result.wait_min, result.wait_max)
        else:
            countdown = result.wait_for or random.randint(1, 15)

        job_wrapper.apply_async(
<<<<<<< HEAD
            kwargs={"workflow_id": workflow_id, "job_id": job_id},
            # Because of the way Celery implements scheduling for future tasks,
            # this may lead to issues on workers if running an excessive
            # number of workflows. This is due to Celery prefetching tasks that
            # need scheduling and storing them in-memory of a worker with a
            # maximum of 65536 tasks.
            countdown=countdown,
        )
=======
            (workflow_id, job_id),
            countdown=random.randint(
                max(0, ret.wait_min), max(1, ret.wait_max)
            ),
            **(job.meta or {}).get("celery", {}),
        )
    elif isinstance(ret, CheckLater):
        # The job is not ready to run yet, so we'll check back later.
        # This is useful for implementing workflows that are waiting for
        # external events to occur before they can proceed. We don't consider
        # this a retry, so we don't increment the retry count.
        state.status = JobState.Status.PENDING
        state.context = ret.context
        CeleryExecutor.store_job_state(workflow_id, job_id, state)
    else:
        state.status = JobState.Status.FAILURE
        CeleryExecutor.store_job_state(workflow_id, job_id, state)
        raise InvalidJobReturn(
            f"The job {job.name!r} returned an invalid value: {ret!r}. Jobs"
            " must return a value of type Success, Failure, Retry, or"
            " CheckLater."
        )


def _crumb_getter(
    key: str,
    *,
    workflow: Workflow,
    workflow_id: str,
    workflow_state: WorkflowState,
    job_id: Optional[str] = None,
    job_state: Optional[JobState] = None,
):
    """
    Provides a way to retrieve crumbs from the workflow when a job has one
    specified.
    """
    config = get_configuration()

    match key:
        case "workflow_id":
            return [workflow_id]
        case "job_id":
            return [job_id]
        case "workflow":
            return [workflow]
        case "job_state":
            return [job_state]
        case "workflow_state":
            return [workflow_state]

    try:
        crumbs = config.redis.lrange(f"{workflow_id}:crumb:{key}", 0, -1)
    except KeyError:
        raise InvalidWorkflow(
            f"Output with key {key!r} not found in workflow {workflow_id}."
        )

    return [json.loads(crumb) for crumb in crumbs]
>>>>>>> a43d5efe
<|MERGE_RESOLUTION|>--- conflicted
+++ resolved
@@ -1,21 +1,18 @@
 import random
 import traceback
-
-<<<<<<< HEAD
-from celery import shared_task
-=======
+from typing import Optional
+
 from celery import shared_task, Task
 from celery.utils import gen_unique_id
 from celery.utils.log import get_task_logger
->>>>>>> a43d5efe
 
 from hymir.job import Retry, CheckLater
 
 from hymir.errors import WorkflowDoesNotExist
 from hymir.executor import Executor, JobState, WorkflowState
-from hymir.utils import gen_unique_id
 from hymir.workflow import Workflow
-from hymir.logger import logger
+
+logger = get_task_logger("hymir")
 
 
 class CeleryExecutor(Executor):
@@ -102,6 +99,7 @@
                             workflow_id,
                             on_finished,
                             {
+                                "workflow": workflow,
                                 "workflow_id": workflow_id,
                                 "workflow_state": ws,
                                 "executor": CeleryExecutor,
@@ -125,15 +123,11 @@
 
     for job_id in jobs_to_start:
         job_wrapper.apply_async(
-<<<<<<< HEAD
             kwargs={
                 "workflow_id": workflow_id,
                 "job_id": job_id,
-            }
-=======
-            args=(workflow_id, job_id),
+            },
             **(workflow[job_id].meta or {}).get("celery", {}),
->>>>>>> a43d5efe
         )
 
     if all(job.is_finished for job in jobs.values()):
@@ -156,7 +150,7 @@
     CeleryExecutor.store_workflow_state(workflow_id, ws)
     if not ws.is_finished:
         # If running an excessive number of workflows, the usage of countdown
-        # here may lead to memory issues on workers due to Celery pretfetching
+        # here may lead to memory issues on workers due to Celery prefetching
         # tasks that need scheduling.
         monitor_workflow.apply_async(
             kwargs={"workflow_id": workflow_id, "iterations": iterations + 1},
@@ -202,7 +196,6 @@
             countdown = result.wait_for or random.randint(1, 15)
 
         job_wrapper.apply_async(
-<<<<<<< HEAD
             kwargs={"workflow_id": workflow_id, "job_id": job_id},
             # Because of the way Celery implements scheduling for future tasks,
             # this may lead to issues on workers if running an excessive
@@ -210,65 +203,4 @@
             # need scheduling and storing them in-memory of a worker with a
             # maximum of 65536 tasks.
             countdown=countdown,
-        )
-=======
-            (workflow_id, job_id),
-            countdown=random.randint(
-                max(0, ret.wait_min), max(1, ret.wait_max)
-            ),
-            **(job.meta or {}).get("celery", {}),
-        )
-    elif isinstance(ret, CheckLater):
-        # The job is not ready to run yet, so we'll check back later.
-        # This is useful for implementing workflows that are waiting for
-        # external events to occur before they can proceed. We don't consider
-        # this a retry, so we don't increment the retry count.
-        state.status = JobState.Status.PENDING
-        state.context = ret.context
-        CeleryExecutor.store_job_state(workflow_id, job_id, state)
-    else:
-        state.status = JobState.Status.FAILURE
-        CeleryExecutor.store_job_state(workflow_id, job_id, state)
-        raise InvalidJobReturn(
-            f"The job {job.name!r} returned an invalid value: {ret!r}. Jobs"
-            " must return a value of type Success, Failure, Retry, or"
-            " CheckLater."
-        )
-
-
-def _crumb_getter(
-    key: str,
-    *,
-    workflow: Workflow,
-    workflow_id: str,
-    workflow_state: WorkflowState,
-    job_id: Optional[str] = None,
-    job_state: Optional[JobState] = None,
-):
-    """
-    Provides a way to retrieve crumbs from the workflow when a job has one
-    specified.
-    """
-    config = get_configuration()
-
-    match key:
-        case "workflow_id":
-            return [workflow_id]
-        case "job_id":
-            return [job_id]
-        case "workflow":
-            return [workflow]
-        case "job_state":
-            return [job_state]
-        case "workflow_state":
-            return [workflow_state]
-
-    try:
-        crumbs = config.redis.lrange(f"{workflow_id}:crumb:{key}", 0, -1)
-    except KeyError:
-        raise InvalidWorkflow(
-            f"Output with key {key!r} not found in workflow {workflow_id}."
-        )
-
-    return [json.loads(crumb) for crumb in crumbs]
->>>>>>> a43d5efe
+        )